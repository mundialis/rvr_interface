--- conflicted
+++ resolved
@@ -19,12 +19,9 @@
 ENV GRASS_ADDON_BASE=/usr/local/grass84
 
 # install external dependencies
-# do not use scikit-learn >=1.6 because it introduced breaking changes incompatible with r.learn.ml2 
-<<<<<<< HEAD
+# do not use scikit-learn >=1.6 because it introduced breaking changes incompatible with r.learn.ml2
 RUN pip3 install py7zr tqdm requests psutil "scikit-learn==1.5.2" pyproj pandas grass-gis-helpers
-=======
-RUN pip3 install py7zr tqdm requests psutil "scikit-learn==1.5.2" pyproj pandas
->>>>>>> f78e1954
+
 
 # install official addons
 RUN grass --tmp-location EPSG:4326 --exec g.extension r.mapcalc.tiled -s
